--- conflicted
+++ resolved
@@ -4,11 +4,7 @@
 traditional RDBMS, TimescaleDB transparently scales-out horizontally
 across multiple servers; unlike NoSQL databases, TimescaleDB natively
 supports all of SQL. TimescaleDB is distributed under the [Apache 2
-<<<<<<< HEAD
-license][https://github.com/timescaledb/timescaledb/blob/master/LICENSE].
-=======
 license](https://github.com/timescaledb/timescaledb/blob/master/LICENSE).
->>>>>>> 52381676
 
 For more information, please check the [Frequently Asked Questions][FAQ].
 
@@ -46,23 +42,14 @@
 ## Key Concepts
 
 ### Hypertables
-<<<<<<< HEAD
-The primary point of interaction with your data is a hypertable,
-=======
 The primary point of interaction with your data is a **hypertable**,
->>>>>>> 52381676
 the abstraction of a single continuous table across all
 space and time
 intervals, such that one can query it via vanilla SQL.
 
 A hypertable is
 defined by a standard schema with column names and types, with at
-<<<<<<< HEAD
 least one column specifying a time value, and one (optional) column specifying a “partitioning key” over which the
-=======
-least one column specifying a time value, and one (optional) column specifying
-a “partitioning key” over which the
->>>>>>> 52381676
 dataset can be additionally partitioned.
 
 A single TimescaleDB deployment can store multiple hypertables, each
@@ -74,14 +61,8 @@
 ### Chunks
 
 Internally, TimescaleDB automatically splits each
-<<<<<<< HEAD
-hypertable into chunks, where a chunk corresponds to a “two-dimensional”
-split according to a specific time interval and a region of
-the partition key’s space (e.g., using hashing).
-=======
 hypertable into **chunks**, where a chunk corresponds to a
 “two-dimensional” split according to a specific time interval and a region of the partition key’s space (e.g., using hashing).
->>>>>>> 52381676
 
 Each chunk is
 implemented using a standard database table that is automatically placed
